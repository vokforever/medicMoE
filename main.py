import os
import asyncio
import requests
import json
from datetime import datetime, timedelta
from aiogram import Bot, Dispatcher, types, F
from aiogram.filters import Command
from aiogram.fsm.context import FSMContext
from aiogram.fsm.state import StatesGroup, State
from aiogram.utils.keyboard import InlineKeyboardBuilder
from openai import OpenAI
from tavily import TavilyClient
from supabase import create_client, Client
from apscheduler.schedulers.asyncio import AsyncIOScheduler
import aiohttp
from bs4 import BeautifulSoup
import logging
import numpy as np
from typing import List, Tuple, Dict, Any, Optional
from dotenv import load_dotenv
import PyPDF2
import io
import base64
import re
from dateutil.parser import parse
from pytz import timezone

# Загрузка переменных окружения
load_dotenv()

# Настройка логирования
logging.basicConfig(level=logging.INFO)

# Инициализация клиентов
bot = Bot(token=os.getenv("TELEGRAM_BOT_TOKEN"))
dp = Dispatcher()
scheduler = AsyncIOScheduler()

# OpenRouter
openrouter_client = OpenAI(
    base_url="https://openrouter.ai/api/v1",
    api_key=os.getenv("OPENROUTER_API_KEY"),
)

# Tavily API
tavily_client = TavilyClient(api_key=os.getenv("TAVILY_API_KEY"))

# Supabase
supabase: Client = create_client(
    supabase_url=os.getenv("SUPABASE_URL"),
    supabase_key=os.getenv("SUPABASE_KEY")
)

# Медицинские источники
MEDICAL_SOURCES = [
    "https://www.who.int/ru",
    "https://medportal.ru",
    "https://www.webmd.com",
    "https://www.mayoclinic.org"
]

# Конфигурация моделей для failover
MODEL_CONFIG = {
    "openrouter": {
        "api_key": os.getenv("OPENROUTER_API_KEY"),
        "base_url": "https://openrouter.ai/api/v1",
        "models": [
            {"name": "deepseek/deepseek-chat-v3-0324:free", "priority": 1},
            {"name": "deepseek/deepseek-r1-0528:free", "priority": 2},
            {"name": "openai/gpt-oss-20b:free", "priority": 3},
            {"name": "z-ai/glm-4.5-air:free", "priority": 4},
            {"name": "moonshotai/kimi-k2:free", "priority": 5}
        ],
        "client": openrouter_client
    },
    "cerebras": {
        "api_key": os.getenv("CEREBRAS_API_KEY"),
        "base_url": "https://api.cerebras.ai/v1",
        "models": [
            {"name": "qwen-3-235b-thinking", "priority": 1}
        ],
        "client": None  # Будет инициализирован позже
    },
    "groq": {
        "api_key": os.getenv("GROQ_API_KEY"),
        "base_url": "https://api.groq.com/openai/v1",
        "models": [
            {"name": "deepseek-r1-distill-llama-70b", "priority": 1},
            {"name": "openai/gpt-oss-120b", "priority": 2}
        ],
        "client": None  # Будет инициализирован позже
    }
}

# Инициализация клиентов для Cerebras и Groq
if MODEL_CONFIG["cerebras"]["api_key"]:
    MODEL_CONFIG["cerebras"]["client"] = OpenAI(
        base_url=MODEL_CONFIG["cerebras"]["base_url"],
        api_key=MODEL_CONFIG["cerebras"]["api_key"]
    )

if MODEL_CONFIG["groq"]["api_key"]:
    MODEL_CONFIG["groq"]["client"] = OpenAI(
        base_url=MODEL_CONFIG["groq"]["base_url"],
        api_key=MODEL_CONFIG["groq"]["api_key"]
    )

# Параметры токенов (если есть)
TOKEN_LIMITS = {
    "openrouter": {
        "daily_limit": int(os.getenv("OPENROUTER_DAILY_LIMIT", "100000")),
        "used_today": 0
    },
    "cerebras": {
        "daily_limit": int(os.getenv("CEREBRAS_DAILY_LIMIT", "50000")),
        "used_today": 0
    },
    "groq": {
        "daily_limit": int(os.getenv("GROQ_DAILY_LIMIT", "50000")),
        "used_today": 0
    }
}

# Константы
MAX_HISTORY_LENGTH = 10
MAX_CONTEXT_MESSAGES = 6
AGENT_CACHE_EXPIRE_HOURS = 24


# Состояния для FSM
class DoctorStates(StatesGroup):
    waiting_for_feedback = State()
    waiting_for_clarification = State()
    waiting_for_file = State()
    waiting_for_patient_id = State()
    viewing_history = State()
    confirming_profile = State()


# Функция для экранирования HTML
def escape_html(text: str) -> str:
    return (
        text.replace("&", "&amp;")
        .replace("<", "&lt;")
        .replace(">", "&gt;")
    )


# Функция для проверки доступности модели
async def check_model_availability(provider: str, model_name: str) -> bool:
    """Проверяет доступность модели и наличие токенов"""
    try:
        config = MODEL_CONFIG.get(provider)
        if not config or not config.get("client"):
            logging.warning(f"Провайдер {provider} не настроен")
            return False

        # Проверка лимитов токенов
        token_limit = TOKEN_LIMITS.get(provider, {})
        if token_limit.get("daily_limit", 0) > 0 and token_limit.get("used_today", 0) >= token_limit["daily_limit"]:
            logging.warning(f"Достигнут лимит токенов для провайдера {provider}")
            return False

        # Для OpenRouter можно проверить доступность модели через API
        if provider == "openrouter":
            try:
                headers = {
                    "Authorization": f"Bearer {config['api_key']}"
                }
                response = requests.get("https://openrouter.ai/api/v1/models", headers=headers)
                if response.status_code == 200:
                    models = response.json().get("data", [])
                    available_models = [m["id"] for m in models]
                    return model_name in available_models
            except Exception as e:
                logging.error(f"Ошибка при проверке доступности модели OpenRouter: {e}")

        # Для других провайдеров просто проверяем, что API ключ существует
        return True
    except Exception as e:
        logging.error(f"Ошибка при проверке доступности модели {model_name} у провайдера {provider}: {e}")
        return False


# Функция для обновления счетчика использованных токенов
def update_token_usage(provider: str, tokens_used: int):
    """Обновляет счетчик использованных токенов для провайдера"""
    if provider in TOKEN_LIMITS:
        TOKEN_LIMITS[provider]["used_today"] += tokens_used
        logging.info(
            f"Использовано токенов {provider}: {tokens_used}, всего сегодня: {TOKEN_LIMITS[provider]['used_today']}")


# Функция для сброса счетчиков токенов (можно вызывать раз в день)
def reset_token_usage():
    """Сбрасывает ежедневные счетчики токенов"""
    for provider in TOKEN_LIMITS:
        TOKEN_LIMITS[provider]["used_today"] = 0
    logging.info("Счетчики токенов сброшены")


# Функция для генерации ответа с failover между провайдерами
async def generate_answer_with_failover(
        question: str,
        context: str = "",
        history: List[Dict[str, str]] = None,
        patient_data: Dict[str, Any] = None,
        user_id: int = None
) -> Tuple[str, str, Dict[str, Any]]:
    """
    Генерирует ответ с использованием failover между провайдерами и моделями.
    Возвращает кортеж: (ответ, провайдер, дополнительная информация)
    """

    # Формируем список всех моделей с учетом приоритета
    all_models = []
    for provider, config in MODEL_CONFIG.items():
        for model in config["models"]:
            all_models.append({
                "provider": provider,
                "name": model["name"],
                "priority": model["priority"],
                "client": config["client"]
            })

    # Сортируем по приоритету
    all_models.sort(key=lambda x: x["priority"])

    last_error = None
    best_answer = ""
    best_provider = ""
    best_model = ""
    best_metadata = {}

    # Пробуем модели в порядке приоритета
    for model_info in all_models:
        provider = model_info["provider"]
        model_name = model_info["name"]
        client = model_info["client"]

        # Проверяем доступность модели
        if not await check_model_availability(provider, model_name):
            logging.info(f"Модель {model_name} провайдера {provider} недоступна, пробуем следующую")
            continue

        try:
            logging.info(f"Пробую модель {model_name} от провайдера {provider}")

            # Формируем сообщения для модели
            messages = [
                {
                    "role": "system",
                    "content": """Ты — ИИ-ассистент врача. Твоя задача — помогать пользователям с медицинскими вопросами, 
                    анализировать их анализы и предоставлять информацию о здоровье. Отвечай максимально точно и информативно, 
                    используя предоставленный контекст. Учитывай историю диалога и данные пациента, если они доступны.
                    ВАЖНО: Ты не ставишь диагноз и не заменяешь консультацию врача. Всегда рекомендуй консультацию 
                    со специалистом для точной диагностики и лечения.
                    Если в контексте есть точный ответ из авторитетных медицинских источников — используй его.
                    Всегда указывай источник информации, если он известен.
                    Отвечай на русском языке.
                    Структурируй ответ с использованием эмодзи для лучшего восприятия."""
                }
            ]

            if context:
                messages.append({"role": "system", "content": f"Медицинская информация:\n{context}"})

            # Добавляем информацию о пациенте
            if patient_data:
                patient_info = f"Информация о пациенте:\n"
                if patient_data.get("name"):
                    patient_info += f"Имя: {patient_data['name']}\n"
                if patient_data.get("age"):
                    patient_info += f"Возраст: {patient_data['age']}\n"
                if patient_data.get("gender"):
                    patient_info += f"Пол: {patient_data['gender']}\n"
                messages.append({"role": "system", "content": patient_info})

            # Добавляем историю диалога
            if history:
                recent_history = history[-MAX_CONTEXT_MESSAGES:] if len(history) > MAX_CONTEXT_MESSAGES else history
                for msg in recent_history:
                    messages.append(msg)

            messages.append({"role": "user", "content": question})

            # Добавляем заголовки для OpenRouter
            extra_headers = {}
            if provider == "openrouter":
                extra_headers = {
                    "HTTP-Referer": "https://github.com/vokforever/ai-doctor",
                    "X-Title": "AI Doctor Bot"
                }

            # Выполняем запрос
            completion = client.chat.completions.create(
                model=model_name,
                messages=messages,
                **({"extra_headers": extra_headers} if extra_headers else {})
            )

            # Получаем ответ
            current_answer = completion.choices[0].message.content

            # Для некоторых моделей (например, Cerebras) может быть цепочка размышлений
            thinking_process = ""
            if provider == "cerebras" and hasattr(completion.choices[0], 'thinking'):
                thinking_process = completion.choices[0].thinking

            # Обновляем счетчик токенов (если есть информация)
            if hasattr(completion, 'usage') and completion.usage:
                tokens_used = completion.usage.total_tokens
                update_token_usage(provider, tokens_used)

            # Сохраняем информацию о модели
            metadata = {
                "provider": provider,
                "model": model_name,
                "thinking": thinking_process,
                "usage": getattr(completion, 'usage', None)
            }

            # Возвращаем первый успешный ответ
            return current_answer, provider, metadata

        except Exception as e:
            last_error = e
            logging.warning(f"Ошибка при использовании модели {model_name} от провайдера {provider}: {e}")
            continue

    # Если все модели не сработали
    logging.error(f"Все модели недоступны. Последняя ошибка: {last_error}")
    error_message = "😔 К сожалению, произошла ошибка при генерации ответа. Все модели временно недоступны. Попробуйте повторить запрос позже."
    return error_message, "", {}


# Функция для сохранения успешных ответов с цепочкой размышлений
async def save_successful_response(
        user_id: int,
        question: str,
        answer: str,
        provider: str,
        metadata: Dict[str, Any],
        conversation_history: List[Dict[str, str]] = None
):
    """Сохраняет успешный ответ и цепочку размышлений в базу данных"""
    try:
        # Формируем данные для сохранения
        save_data = {
            "user_id": user_id,
            "question": question,
            "answer": answer,
            "provider": provider,
            "model": metadata.get("model", ""),
            "thinking": metadata.get("thinking", ""),
            "usage": json.dumps(metadata.get("usage", {})),
            "created_at": datetime.now().isoformat()
        }

        # Если есть история диалога, сохраняем ее
        if conversation_history:
            save_data["conversation_history"] = json.dumps(conversation_history)

        # Сохраняем в базу данных
        response = supabase.table("doc_successful_responses").insert(save_data).execute()

        if response.data:
            logging.info(f"Успешный ответ сохранен для пользователя {user_id}")
            return True
        else:
            logging.error(f"Ошибка при сохранении успешного ответа для пользователя {user_id}")
            return False

    except Exception as e:
        logging.error(f"Ошибка при сохранении успешного ответа: {e}")
        return False


# Функция для получения успешных ответов пользователя
def get_user_successful_responses(user_id: int, limit: int = 10) -> List[Dict[str, Any]]:
    """Получает успешные ответы пользователя"""
    try:
        response = supabase.table("doc_successful_responses").select("*").eq("user_id", user_id).order("created_at",
                                                                                                       desc=True).limit(
            limit).execute()
        return response.data if response.data else []
    except Exception as e:
        logging.error(f"Ошибка при получении успешных ответов пользователя {user_id}: {e}")
        return []


# Агент для анализа анализов на основе horizon-beta
class TestAnalysisAgent:
    def __init__(self):
        self.model = "openrouter/horizon-beta"

    async def analyze_test_results(self, text: str) -> List[Dict[str, Any]]:
        """Анализ текста анализов и извлечение структурированных данных"""
        try:
            completion = openrouter_client.chat.completions.create(
                model=self.model,
                messages=[
                    {
                        "role": "system",
                        "content": """Ты — медицинский эксперт по анализам. Извлеки из текста все результаты анализов в структурированном формате.
                        Для каждого анализа укажи:
                        1. Название анализа (на русском)
                        2. Значение
                        3. Референсные значения (норма)
                        4. Единицы измерения
                        5. Дату анализа (если есть)
                        6. Отклонение от нормы (если есть)
                        Верни ответ в формате JSON массива объектов:
                        [
                            {
                                "test_name": "Название анализа",
                                "value": "Значение",
                                "reference_range": "Референсные значения",
                                "unit": "Единицы измерения",
                                "test_date": "ГГГГ-ММ-ДД",
                                "is_abnormal": true/false,
                                "notes": "Примечания"
                            }
                        ]
                        Если даты нет, укажи null. Если референсные значения не указаны, укажи null."""
                    },
                    {
                        "role": "user",
                        "content": text[:4000]  # Ограничиваем длину текста
                    }
                ]
            )
            response_text = completion.choices[0].message.content
            # Извлекаем JSON из ответа
            json_match = re.search(r'\[.*\]', response_text, re.DOTALL)
            if json_match:
                json_str = json_match.group(0)
                try:
                    data = json.loads(json_str)
                    return data
                except json.JSONDecodeError:
                    pass
            return []
        except Exception as e:
            logging.error(f"Ошибка при анализе результатов анализов: {e}")
            return []

    async def get_test_summary(self, user_id: int, test_names: List[str] = None) -> str:
        """Получение сводки по анализам пациента"""
        try:
            # Проверяем кэш
            cache_key = f"summary_{user_id}_{'_'.join(test_names) if test_names else 'all'}"
            cached = supabase.table("doc_agent_cache").select("*").eq("user_id", user_id).eq("query",
                                                                                             cache_key).execute()
            if cached.data and datetime.now() < parse(cached.data[0]["expires_at"]):
                return cached.data[0]["result"]["summary"]

            # Получаем анализы из базы
            query = supabase.table("doc_test_results").select("*").eq("user_id", user_id)
            if test_names:
                # Фильтруем по названиям анализов
                conditions = []
                for name in test_names:
                    conditions.append(f"test_name.ilike.%{name}%")
                query = query.or_(*conditions)
            results = query.order("test_date", desc=True).limit(50).execute()

            if not results.data:
                return "У пациента нет сохраненных анализов."

            # Формируем текст для анализа
            tests_text = "Анализы пациента:\n"
            for test in results.data:
                tests_text += f"- {test['test_name']}: {test['value']} {test['unit'] or ''} (норма: {test['reference_range'] or 'не указана'}) от {test['test_date'] or 'дата не указана'}\n"
                if test.get('is_abnormal'):
                    tests_text += f"  Отклонение от нормы: {test.get('notes', 'есть')}\n"

            # Анализируем анализы
            completion = openrouter_client.chat.completions.create(
                model=self.model,
                messages=[
                    {
                        "role": "system",
                        "content": """Ты — медицинский ассистент. Проанализируй предоставленные анализы и дай краткую сводку:
                        1. Выдели основные показатели и их значения
                        2. Укажи, какие показатели выходят за пределы нормы
                        3. Дай общую оценку состояния пациента
                        4. Рекомендуй дополнительные обследования или консультации специалистов, если необходимо
                        Отвечай кратко и по делу, на русском языке."""
                    },
                    {
                        "role": "user",
                        "content": tests_text
                    }
                ]
            )
            summary = completion.choices[0].message.content

            # Сохраняем в кэш
            supabase.table("doc_agent_cache").insert({
                "user_id": user_id,
                "query": cache_key,
                "result": {"summary": summary},
                "expires_at": (datetime.now() + timedelta(hours=AGENT_CACHE_EXPIRE_HOURS)).isoformat()
            }).execute()

            return summary
        except Exception as e:
            logging.error(f"Ошибка при получении сводки анализов: {e}")
            return "Не удалось получить сводку анализов."


# Инициализация агента
test_agent = TestAnalysisAgent()


# Функция для извлечения даты из текста
def extract_date(text: str) -> Optional[str]:
    """Извлечение даты из текста"""
    date_patterns = [
        r'(\d{1,2})\.(\d{1,2})\.(\d{4})',  # DD.MM.YYYY
        r'(\d{4})-(\d{1,2})-(\d{1,2})',  # YYYY-MM-DD
        r'(\d{1,2})/(\d{1,2})/(\d{4})',  # DD/MM/YYYY
    ]
    for pattern in date_patterns:
        match = re.search(pattern, text)
        if match:
            try:
                if pattern == date_patterns[0]:  # DD.MM.YYYY
                    day, month, year = match.groups()
                    return f"{year}-{month.zfill(2)}-{day.zfill(2)}"
                elif pattern == date_patterns[1]:  # YYYY-MM-DD
                    return match.group(0)
                elif pattern == date_patterns[2]:  # DD/MM/YYYY
                    day, month, year = match.groups()
                    return f"{year}-{month.zfill(2)}-{day.zfill(2)}"
            except:
                continue
    return None


# Функция для сохранения результатов анализов
async def save_test_results(user_id: int, test_results: List[Dict[str, Any]], source: str = ""):
    """Сохранение результатов анализов в базу данных"""
    try:
        for result in test_results:
            # Обработка даты
            test_date = None
            if result.get("test_date"):
                try:
                    test_date = datetime.strptime(result["test_date"], "%Y-%m-%d").date()
                except:
                    test_date = None

            # Определение отклонения от нормы
            is_abnormal = result.get("is_abnormal", False)

            # Сохранение в базу
            supabase.table("doc_test_results").insert({
                "user_id": user_id,
                "test_name": result.get("test_name", ""),
                "value": result.get("value", ""),
                "reference_range": result.get("reference_range"),
                "unit": result.get("unit"),
                "test_date": test_date,
                "is_abnormal": is_abnormal,
                "notes": result.get("notes", ""),
                "source": source
            }).execute()
        return True
    except Exception as e:
        logging.error(f"Ошибка при сохранении результатов анализов: {e}")
        return False


# Функция для получения анализов пациента
def get_patient_tests(user_id: int, test_names: List[str] = None, limit: int = 20) -> List[Dict[str, Any]]:
    """Получение анализов пациента"""
    try:
        query = supabase.table("doc_test_results").select("*").eq("user_id", user_id)
        if test_names:
            conditions = []
            for name in test_names:
                conditions.append(f"test_name.ilike.%{name}%")
            query = query.or_(*conditions)
        return query.order("test_date", desc=True).limit(limit).execute().data
    except Exception as e:
        logging.error(f"Ошибка при получении анализов пациента: {e}")
        return []


# Функция для создания клавиатуры обратной связи
def get_feedback_keyboard():
    builder = InlineKeyboardBuilder()
    builder.add(types.InlineKeyboardButton(
        text="✅ Да, помогло",
        callback_data="feedback_yes"
    ))
    builder.add(types.InlineKeyboardButton(
        text="❌ Нет, не помогло",
        callback_data="feedback_no"
    ))
    builder.add(types.InlineKeyboardButton(
        text="🔍 Найти больше информации",
        callback_data="search_more"
    ))
    builder.adjust(2, 1)
    return builder.as_markup()


# Функция для создания клавиатуры уточнения
def get_clarification_keyboard():
    builder = InlineKeyboardBuilder()
    builder.add(types.InlineKeyboardButton(
        text="🔍 Уточнить вопрос",
        callback_data="clarify_question"
    ))
    builder.add(types.InlineKeyboardButton(
        text="📊 Загрузить анализы",
        callback_data="upload_tests"
    ))
    builder.add(types.InlineKeyboardButton(
        text="🔄 Попробовать еще раз",
        callback_data="try_again"
    ))
    builder.adjust(1)
    return builder.as_markup()


# Функция для создания главной клавиатуры
def get_main_keyboard():
    builder = InlineKeyboardBuilder()
    builder.add(types.InlineKeyboardButton(
        text="📊 Мои анализы",
        callback_data="my_tests"
    ))
    builder.add(types.InlineKeyboardButton(
        text="📝 Мой анамнез",
        callback_data="my_history"
    ))
    builder.add(types.InlineKeyboardButton(
        text="🆔 Создать профиль пациента",
        callback_data="create_profile"
    ))
    builder.adjust(1)
    return builder.as_markup()


# Функция для получения эмбеддинга
def get_embedding(text: str) -> List[float]:
    """Получение эмбеддинга текста с помощью Mistral AI"""
    try:
        headers = {
            "Authorization": f"Bearer {os.getenv('MISTRAL_API_KEY')}",
            "Content-Type": "application/json"
        }
        data = {
            "model": "mistral-embed",
            "input": text
        }
        response = requests.post("https://api.mistral.ai/v1/embeddings", headers=headers, json=data)
        response.raise_for_status()
        return response.json()["data"][0]["embedding"]
    except Exception as e:
        logging.error(f"Ошибка при получении эмбеддинга: {e}")
        return []


# Функция для косинусного сходства
def cosine_similarity(a: List[float], b: List[float]) -> float:
    """Вычисление косинусного сходства между двумя векторами"""
    try:
        a = np.array(a)
        b = np.array(b)
        return np.dot(a, b) / (np.linalg.norm(a) * np.linalg.norm(b))
    except:
        return 0.0


# Функция для векторного поиска
def vector_search(query: str, threshold: float = 0.7) -> List[Tuple[str, str, float]]:
    """Поиск похожих вопросов в векторной базе знаний"""
    try:
        query_embedding = get_embedding(query)
        if not query_embedding:
            return []

        # Получаем все записи с эмбеддингами
        response = supabase.table("doc_knowledge_base_vector").select("*").execute()
        results = []
        for item in response.data:
            if item.get("embedding"):
                # Конвертируем строку JSON обратно в список
                try:
                    item_embedding = json.loads(item["embedding"])
                    similarity = cosine_similarity(query_embedding, item_embedding)
                    if similarity >= threshold:
                        results.append((item["question"], item["answer"], similarity))
                except (json.JSONDecodeError, TypeError):
                    continue

        # Сортируем по схожести
        results.sort(key=lambda x: x[2], reverse=True)
        return results[:3]  # Возвращаем топ-3 результата
    except Exception as e:
        logging.error(f"Ошибка при векторном поиске: {e}")
        return []


# Функция для сохранения в векторную базу знаний
def save_to_vector_knowledge_base(question: str, answer: str, source: str = ""):
    """Сохранение вопроса и ответа с эмбеддингом"""
    try:
        embedding = get_embedding(question)
        if embedding:
            # Конвертируем эмбеддинг в строку JSON для сохранения
            embedding_json = json.dumps(embedding)
            supabase.table("doc_knowledge_base_vector").insert({
                "question": question,
                "answer": answer,
                "source": source,
                "embedding": embedding_json,
                "created_at": datetime.now().isoformat()
            }).execute()
    except Exception as e:
        logging.error(f"Ошибка при сохранении в векторную базу знаний: {e}")


# Функция для поиска в медицинских источниках
async def search_medical_sources(query: str) -> str:
    try:
        search_query = f"{query} медицина здоровье"
        response = tavily_client.search(
            query=search_query,
            search_depth="advanced",
            max_results=3
        )
        results = []
        for result in response["results"]:
            if any(source in result["url"] for source in MEDICAL_SOURCES):
                results.append(f"Источник: {result['url']}\n{result['content']}")
        return "\n\n".join(results) if results else ""
    except Exception as e:
        logging.error(f"Ошибка при поиске в медицинских источниках: {e}")
        return ""


# Функция для извлечения текста из PDF
async def extract_text_from_pdf(file_path: str) -> str:
    try:
        async with aiohttp.ClientSession() as session:
            async with session.get(file_path) as response:
                if response.status == 200:
                    pdf_data = await response.read()
                    pdf_file = io.BytesIO(pdf_data)
                    pdf_reader = PyPDF2.PdfReader(pdf_file)
                    text = ""
                    for page in pdf_reader.pages:
                        text += page.extract_text() + "\n"
                    return text
        return ""
    except Exception as e:
        logging.error(f"Ошибка при извлечении текста из PDF: {e}")
        return ""


# Функция для извлечения данных пациента из текста
async def extract_patient_data_from_text(text: str) -> Dict[str, Any]:
    try:
        completion = openrouter_client.chat.completions.create(
            model="z-ai/glm-4.5-air:free",
            messages=[
                {
                    "role": "system",
                    "content": """Ты — помощник, который извлекает данные пациента из медицинских документов. 
                    Извлеки имя, возраст и пол, если они есть. Верни ответ в формате JSON: 
                    {"name": "имя", "age": число, "gender": "М" или "Ж"}. 
                    Если каких-то данных нет, поставь null."""
                },
                {
                    "role": "user",
                    "content": text[:2000]
                }
            ]
        )
        response_text = completion.choices[0].message.content
        try:
            json_match = re.search(r'\{.*\}', response_text, re.DOTALL)
            if json_match:
                json_str = json_match.group(0)
                data = json.loads(json_str)
                return {
                    "name": data.get("name"),
                    "age": data.get("age"),
                    "gender": data.get("gender")
                }
        except json.JSONDecodeError:
            pass

        # Если не удалось извлечь JSON, пробуем простой парсинг
        name_match = re.search(r'(?:Пациент|ФИО|Имя):\s*([А-Яа-я\s]+)', text)
        age_match = re.search(r'(?:Возраст|Лет):\s*(\d+)', text)
        gender_match = re.search(r'(?:Пол):\s*([МЖ])', text)

        return {
            "name": name_match.group(1).strip() if name_match else None,
            "age": int(age_match.group(1)) if age_match else None,
            "gender": gender_match.group(1) if gender_match else None
        }
    except Exception as e:
        logging.error(f"Ошибка при извлечении данных пациента: {e}")
        return {}


# Функция для анализа изображения
async def analyze_image(image_url: str, query: str = "Что показано на этом медицинском изображении?") -> str:
    try:
        completion = openrouter_client.chat.completions.create(
            extra_headers={
                "HTTP-Referer": "https://github.com/vokforever/ai-doctor",
                "X-Title": "AI Doctor Bot"
            },
            model="qwen/qwen2.5-vl-72b-instruct:free",
            messages=[
                {
                    "role": "user",
                    "content": [
                        {
                            "type": "text",
                            "text": query
                        },
                        {
                            "type": "image_url",
                            "image_url": {
                                "url": image_url
                            }
                        }
                    ]
                }
            ]
        )
        return completion.choices[0].message.content
    except Exception as e:
        logging.error(f"Ошибка при анализе изображения: {e}")
        return "Не удалось проанализировать изображение. Попробуйте еще раз."


# Функция для поиска в базе знаний
def search_knowledge_base(query: str) -> str:
    try:
        vector_results = vector_search(query)
        if vector_results:
            return "\n\n".join([f"Вопрос: {q}\nОтвет: {a}" for q, a, _ in vector_results])

        response = supabase.table("doc_knowledge_base").select("*").execute()
        results = [item["answer"] for item in response.data if query.lower() in item["question"].lower()]
        return "\n".join(results) if results else ""
    except Exception as e:
        logging.error(f"Ошибка при поиске в базе знаний: {e}")
        return ""


# Функция для создания профиля пациента
def create_patient_profile(user_id: int, name: str, age: int, gender: str) -> bool:
    try:
        response = supabase.table("doc_patient_profiles").insert({
            "user_id": user_id,
            "name": name,
            "age": age,
            "gender": gender,
            "created_at": datetime.now().isoformat()
        }).execute()
        return len(response.data) > 0
    except Exception as e:
        logging.error(f"Ошибка при создании профиля пациента: {e}")
        return False


# Функция для получения профиля пациента
def get_patient_profile(user_id: int) -> Optional[Dict[str, Any]]:
    try:
        response = supabase.table("doc_patient_profiles").select("*").eq("user_id", user_id).execute()
        return response.data[0] if response.data else None
    except Exception as e:
        logging.error(f"Ошибка при получении профиля пациента: {e}")
        return None


# Функция для сохранения медицинских записей
def save_medical_record(user_id: int, record_type: str, content: str, source: str = "") -> bool:
    try:
        response = supabase.table("doc_medical_records").insert({
            "user_id": user_id,
            "record_type": record_type,
            "content": content,
            "source": source,
            "created_at": datetime.now().isoformat()
        }).execute()
        return len(response.data) > 0
    except Exception as e:
        logging.error(f"Ошибка при сохранении медицинской записи: {e}")
        return False


# Функция для получения медицинских записей
def get_medical_records(user_id: int, record_type: str = None) -> List[Dict[str, Any]]:
    try:
        query = supabase.table("doc_medical_records").select("*").eq("user_id", user_id)
        if record_type:
            query = query.eq("record_type", record_type)
        response = query.order("created_at", desc=True).execute()
        return response.data if response.data else []
    except Exception as e:
        logging.error(f"Ошибка при получении медицинских записей: {e}")
        return []


# Функция для сохранения в базу знаний
def save_to_knowledge_base(question: str, answer: str, source: str = ""):
    try:
        supabase.table("doc_knowledge_base").insert({
            "question": question,
            "answer": answer,
            "source": source,
            "created_at": datetime.now().isoformat()
        }).execute()
        save_to_vector_knowledge_base(question, answer, source)
    except Exception as e:
        logging.error(f"Ошибка при сохранении в базу знаний: {e}")


# Функция для сохранения обратной связи
def save_user_feedback(user_id: int, question: str, helped: bool):
    try:
        supabase.table("doc_user_feedback").insert({
            "user_id": user_id,
            "question": question,
            "helped": helped,
            "created_at": datetime.now().isoformat()
        }).execute()
    except Exception as e:
        logging.error(f"Ошибка при сохранении обратной связи: {e}")


# Функция для генерации ответа с MOE подходом (старая версия, оставлена для совместимости)
async def generate_answer(question: str, context: str = "", history: List[Dict[str, str]] = None,
                          patient_data: Dict[str, Any] = None, user_id: int = None) -> str:
    answer, _, _ = await generate_answer_with_failover(question, context, history, patient_data, user_id)
    return answer


# Функция для поиска в интернете
async def search_web(query: str) -> str:
    try:
        response = tavily_client.search(query, max_results=3)
        return "\n".join([f"{result['content']}\nИсточник: {result['url']}" for result in response["results"]])
    except Exception as e:
        logging.error(f"Ошибка при поиске в интернете: {e}")
        return ""


# Функция для очистки состояния
async def clear_conversation_state(state: FSMContext, chat_id: int):
    try:
        scheduler.remove_job(f"reminder_{chat_id}")
    except:
        pass
    await state.clear()


# Обработчик команды /start
@dp.message(Command("start"))
async def start_command(message: types.Message, state: FSMContext):
    await clear_conversation_state(state, message.chat.id)
    profile = get_patient_profile(message.from_user.id)
    if profile:
        await message.answer(
            f"👋 Здравствуйте, {profile['name']}! Я ваш ИИ-ассистент врача.\n\n"
            f"📊 Я могу помочь вам с анализом анализов, ответить на медицинские вопросы и хранить ваш анамнез.\n\n"
            f"💡 Просто задайте ваш вопрос, или загрузите анализы для анализа.\n\n"
            f"📊 Доступные команды:\n"
            f"/profile - ваш профиль\n"
            f"/stats - моя статистика помощи\n"
            f"/history - история обращений\n"
            f"/clear - очистить историю\n"
            f"/models - статус моделей",
            reply_markup=get_main_keyboard()
        )
    else:
        await message.answer(
            "👋 Здравствуйте! Я ваш ИИ-ассистент врача.\n\n"
            "📊 Я могу помочь вам с анализом анализов, ответить на медицинские вопросы и хранить ваш анамнез.\n\n"
            "💡 Для начала работы, пожалуйста, создайте профиль пациента.\n\n"
            "📊 Доступные команды:\n"
            "/profile - создать профиль\n"
            "/stats - моя статистика помощи\n"
            "/history - история обращений\n"
            "/clear - очистить историю\n"
            "/models - статус моделей",
            reply_markup=get_main_keyboard()
        )


# Обработчик команды /models для проверки статуса моделей
@dp.message(Command("models"))
async def models_command(message: types.Message):
    status_text = "🤖 <b>Статус моделей:</b>\n\n"

    for provider, config in MODEL_CONFIG.items():
        status_text += f"<b>{provider.upper()}:</b>\n"

        for model in config["models"]:
            model_name = model["name"]
            is_available = await check_model_availability(provider, model_name)
            status = "✅ Доступна" if is_available else "❌ Недоступна"
            status_text += f"  • {model_name}: {status}\n"

        # Добавляем информацию об использовании токенов
        token_info = TOKEN_LIMITS.get(provider, {})
        if token_info.get("daily_limit", 0) > 0:
            used = token_info.get("used_today", 0)
            limit = token_info["daily_limit"]
            percentage = (used / limit) * 100 if limit > 0 else 0
            status_text += f"  📊 Токены: {used}/{limit} ({percentage:.1f}%)\n"

        status_text += "\n"

    await message.answer(status_text, parse_mode="HTML")


# Обработчик команды /profile
@dp.message(Command("profile"))
async def profile_command(message: types.Message, state: FSMContext):
    profile = get_patient_profile(message.from_user.id)
    if profile:
        await message.answer(
            f"👤 <b>Ваш профиль:</b>\n\n"
            f"🆔 ID: {profile['id']}\n"
            f"📝 Имя: {profile['name']}\n"
            f"🎂 Возраст: {profile['age']}\n"
            f"⚧️ Пол: {profile['gender']}\n"
            f"📅 Создан: {profile['created_at'][:10]}",
            parse_mode="HTML",
            reply_markup=get_main_keyboard()
        )
    else:
        await message.answer(
            "📝 Для создания профиля пациента, пожалуйста, предоставьте следующую информацию:\n\n"
            "1. Ваше имя\n"
            "2. Возраст\n"
            "3. Пол (М/Ж)\n\n"
            "Пожалуйста, отправьте информацию в формате:\n"
            "<b>Имя: [ваше имя]</b>\n"
            "<b>Возраст: [ваш возраст]</b>\n"
            "<b>Пол: [М/Ж]</b>",
            parse_mode="HTML"
        )
        await state.set_state(DoctorStates.waiting_for_patient_id)


# Обработчик команды /stats
@dp.message(Command("stats"))
async def stats_command(message: types.Message):
    try:
        response = supabase.table("doc_user_feedback").select("*").eq("user_id", message.from_user.id).execute()
        total = len(response.data)
        helped = sum(1 for item in response.data if item["helped"])

        # Получаем статистику по успешным ответам
        successful_responses = get_user_successful_responses(message.from_user.id)

        await message.answer(
            f"📊 Ваша статистика:\n"
            f"Всего вопросов: {total}\n"
            f"Помогло ответов: {helped}\n"
            f"Успешность: {helped / total * 100:.1f}%" if total > 0 else "📊 У вас пока нет статистики",
            reply_markup=get_main_keyboard()
        )
    except Exception as e:
        logging.error(f"Ошибка при получении статистики: {e}")
        await message.answer("😔 Не удалось загрузить статистику")


# Обработчик команды /history
@dp.message(Command("history"))
async def history_command(message: types.Message):
    try:
        response = supabase.table("doc_user_feedback").select("*").eq("user_id", message.from_user.id).order(
            "created_at", desc=True).limit(5).execute()
        if response.data:
            history_text = "📝 Последние вопросы:\n\n"
            for item in response.data:
                status = "✅" if item["helped"] else "❌"
                history_text += f"{status} {item['question'][:50]}...\n"
            await message.answer(history_text)
        else:
            await message.answer("📝 У вас пока нет истории обращений")
    except Exception as e:
        logging.error(f"Ошибка при получении истории: {e}")
        await message.answer("😔 Не удалось загрузить историю")


# Обработчик команды /clear
@dp.message(Command("clear"))
async def clear_command(message: types.Message, state: FSMContext):
    try:
        await clear_conversation_state(state, message.chat.id)
        supabase.table("doc_user_feedback").delete().eq("user_id", message.from_user.id).execute()
        await message.answer("🗑️ Ваша история очищена")
    except Exception as e:
        logging.error(f"Ошибка при очистке истории: {e}")
        await message.answer("😔 Не удалось очистить историю")


# Обработчик создания профиля
@dp.message(DoctorStates.waiting_for_patient_id)
async def handle_profile_creation(message: types.Message, state: FSMContext):
    try:
        text = message.text
        name = ""
        age = 0
        gender = ""

        for line in text.split('\n'):
            line = line.strip().lower()
            if line.startswith('имя:'):
                name = line.split(':', 1)[1].strip()
            elif line.startswith('возраст:'):
                try:
                    age = int(line.split(':', 1)[1].strip())
                except:
                    pass
            elif line.startswith('пол:'):
                gender = line.split(':', 1)[1].strip()

        if name and age > 0 and gender in ['м', 'ж']:
            if create_patient_profile(message.from_user.id, name, age, gender):
                await message.answer(
                    f"✅ Профиль успешно создан!\n\n"
                    f"👤 <b>Ваш профиль:</b>\n"
                    f"📝 Имя: {name}\n"
                    f"🎂 Возраст: {age}\n"
                    f"⚧️ Пол: {'Мужской' if gender == 'м' else 'Женский'}\n\n"
                    f"Теперь вы можете задавать медицинские вопросы и загружать анализы.",
                    parse_mode="HTML",
                    reply_markup=get_main_keyboard()
                )
                await state.clear()
            else:
                await message.answer("😔 Не удалось создать профиль. Пожалуйста, попробуйте еще раз.")
        else:
            await message.answer(
                "❌ Некорректные данные. Пожалуйста, отправьте информацию в формате:\n"
                "<b>Имя: [ваше имя]</b>\n"
                "<b>Возраст: [ваш возраст]</b>\n"
                "<b>Пол: [М/Ж]</b>",
                parse_mode="HTML"
            )
    except Exception as e:
        logging.error(f"Ошибка при создании профиля: {e}")
        await message.answer("😔 Произошла ошибка. Пожалуйста, попробуйте еще раз.")


# Обработчик загрузки файлов
@dp.message(F.document)
async def handle_document(message: types.Message, state: FSMContext):
    profile = get_patient_profile(message.from_user.id)
    if message.document.mime_type == "application/pdf":
        file_id = message.document.file_id
        file_info = await bot.get_file(file_id)
        file_path = file_info.file_path
        file_url = f"https://api.telegram.org/file/bot{os.getenv('TELEGRAM_BOT_TOKEN')}/{file_path}"
        processing_msg = await message.answer("📊 Обрабатываю PDF файл...")

        pdf_text = await extract_text_from_pdf(file_url)
        if pdf_text:
            # Сохраняем в медицинские записи
            save_medical_record(
                user_id=message.from_user.id,
                record_type="analysis",
                content=pdf_text[:2000],
                source=f"PDF файл: {message.document.file_name}"
            )

            # Анализируем результаты анализов с помощью агента
            test_results = await test_agent.analyze_test_results(pdf_text)
            if test_results:
                # Сохраняем структурированные результаты
                await save_test_results(
                    user_id=message.from_user.id,
                    test_results=test_results,
                    source=f"PDF файл: {message.document.file_name}"
                )

                await processing_msg.edit_text("✅ PDF файл успешно обработан. Результаты анализов сохранены.")

                # Если профиля нет, пытаемся извлечь данные пациента
                if not profile:
                    patient_data = await extract_patient_data_from_text(pdf_text)
                    if patient_data and (
                            patient_data.get("name") or patient_data.get("age") or patient_data.get("gender")):
                        extracted_info = "📝 Я обнаружил(а) в вашем анализе следующие данные:\n\n"
                        if patient_data.get("name"):
                            extracted_info += f"👤 Имя: {patient_data['name']}\n"
                        if patient_data.get("age"):
                            extracted_info += f"🎂 Возраст: {patient_data['age']}\n"
                        if patient_data.get("gender"):
                            extracted_info += f"⚧️ Пол: {patient_data['gender']}\n"
                        extracted_info += "\nСоздать профиль с этими данными?"

                        await message.answer(
                            extracted_info,
                            reply_markup=InlineKeyboardBuilder().add(
                                types.InlineKeyboardButton(
                                    text="✅ Да, использовать",
                                    callback_data="use_extracted_data_pdf"
                                ),
                                types.InlineKeyboardButton(
                                    text="❌ Нет, создать анонимный профиль",
                                    callback_data="create_anonymous_profile_pdf"
                                )
                            ).as_markup()
                        )
                        await state.set_state(DoctorStates.confirming_profile)
                        await state.update_data(
                            extracted_patient_data=patient_data,
                            pdf_text=pdf_text
                        )
                        return

                # Предлагаем проанализировать результаты
                await message.answer(
                    "🔍 Хотите, чтобы я проанализировал(а) ваши анализы?",
                    reply_markup=InlineKeyboardBuilder().add(
                        types.InlineKeyboardButton(
                            text="✅ Да, проанализировать",
                            callback_data="analyze_pdf"
                        )
                    ).as_markup()
                )
                await state.set_state(DoctorStates.waiting_for_clarification)
                await state.update_data(pdf_text=pdf_text)
            else:
                await processing_msg.edit_text("😔 Не удалось извлечь результаты анализов из PDF файла.")
        else:
            await processing_msg.edit_text(
                "😔 Не удалось извлечь текст из PDF файла. Пожалуйста, попробуйте другой файл.")
    else:
        await message.answer("😔 Пожалуйста, загрузите PDF файл с анализами.")


# Обработчик изображений
@dp.message(F.photo)
async def handle_photo(message: types.Message, state: FSMContext):
<<<<<<< HEAD
=======
    profile = get_patient_profile(message.from_user.id)
    if not profile:
        await message.answer(
            "😔 Для загрузки изображений необходимо создать профиль пациента.\n"
            "Используйте команду /profile для создания профиля."
        )
        return

>>>>>>> 23cb0e92
    file_id = message.photo[-1].file_id
    file_info = await bot.get_file(file_id)
    file_path = file_info.file_path
    file_url = f"https://api.telegram.org/file/bot{os.getenv('TELEGRAM_BOT_TOKEN')}/{file_path}"
    processing_msg = await message.answer("🔍 Анализирую изображение...")
<<<<<<< HEAD
    
    # Анализируем изображение для извлечения текста
    analysis_result = await analyze_image(file_url, "Извлеки все медицинские данные и информацию о пациенте с этого изображения. Верни текст с анализами и данными пациента.")
=======
    analysis_result = await analyze_image(file_url, "Что показано на этом медицинском изображении? Опиши подробно.")

>>>>>>> 23cb0e92
    await processing_msg.edit_text("✅ Изображение успешно проанализировано.")
    
    # Сохраняем в медицинские записи
    save_medical_record(
        user_id=message.from_user.id,
        record_type="image_analysis",
        content=analysis_result,
        source="Изображение из Telegram"
    )
    
    # Пытаемся извлечь данные пациента из анализа
    patient_data = await extract_patient_data_from_text(analysis_result)
    
    # Проверяем, есть ли профиль у пользователя
    profile = get_patient_profile(message.from_user.id)
    
    if not profile:
        # Если профиля нет, предлагаем создать его на основе извлеченных данных
        if patient_data and (patient_data.get("name") or patient_data.get("age") or patient_data.get("gender")):
            extracted_info = "📝 Я обнаружил(а) в вашем анализе следующие данные:\n\n"
            if patient_data.get("name"):
                extracted_info += f"👤 Имя: {patient_data['name']}\n"
            if patient_data.get("age"):
                extracted_info += f"🎂 Возраст: {patient_data['age']}\n"
            if patient_data.get("gender"):
                extracted_info += f"⚧️ Пол: {patient_data['gender']}\n"
            
            extracted_info += "\nИспользовать эти данные для создания вашего профиля?"
            
            await message.answer(
                extracted_info,
                reply_markup=InlineKeyboardBuilder().add(
                    types.InlineKeyboardButton(
                        text="✅ Да, использовать",
                        callback_data="use_extracted_data"
                    ),
                    types.InlineKeyboardButton(
                        text="❌ Нет, создать анонимный профиль",
                        callback_data="create_anonymous_profile"
                    )
                ).as_markup()
            )
            
            # Сохраняем извлеченные данные и результат анализа в состоянии
            await state.set_state(DoctorStates.confirming_profile)
            await state.update_data(
                extracted_patient_data=patient_data,
                analysis_result=analysis_result
            )
        else:
            # Если не удалось извлечь данные, создаем анонимный профиль
            create_patient_profile(message.from_user.id, "аноним", None, None)
            await message.answer(
                "✅ Создан анонимный профиль.\n\n"
                f"📊 <b>Результат анализа:</b>\n\n{analysis_result}\n\n"
                f"⚠️ Помните, что это автоматический анализ, и он не заменяет консультацию специалиста.",
                parse_mode="HTML"
            )
    else:
        # Если профиль уже есть, просто показываем результат анализа
        await message.answer(
            f"📊 <b>Результат анализа:</b>\n\n{analysis_result}\n\n"
            f"⚠️ Помните, что это автоматический анализ, и он не заменяет консультацию специалиста.",
            parse_mode="HTML"
        )


# Основной обработчик сообщений
@dp.message(F.text)
async def handle_message(message: types.Message, state: FSMContext):
    question = message.text
    chat_id = message.chat.id
    user_id = message.from_user.id

    data = await state.get_data()
    history = data.get("history", [])
    history.append({"role": "user", "content": question})

    if len(history) > MAX_HISTORY_LENGTH:
        history = history[-MAX_HISTORY_LENGTH:]
        await message.answer(
            "🔄 История диалога стала слишком длинной, я удалил самые старые сообщения для оптимизации.")

    profile = get_patient_profile(user_id)
    processing_msg = await message.answer("🔍 Ищу информацию по вашему вопросу...")

    # Проверяем, есть ли в вопросе запрос на анализ анализов
    analysis_keywords = ['анализ', 'анализы', 'результат', 'показатель', 'кровь', 'моча', 'биохимия', 'общий анализ']
    test_context = ""
    if any(keyword in question.lower() for keyword in analysis_keywords):
        # Получаем сводку по анализам от агента
        test_summary = await test_agent.get_test_summary(user_id)
        if test_summary:
            test_context = f"\n\n📊 {test_summary}"

    # 1. Сначала ищем в авторитетных медицинских источниках
    medical_context = await search_medical_sources(question)
    if medical_context:
        await processing_msg.edit_text("📚 Найдено в медицинских источниках. Генерирую ответ...")
        answer, provider, metadata = await generate_answer_with_failover(question, medical_context + test_context,
                                                                         history, profile, user_id)
        source = "авторитетных медицинских источников"
    else:
        # 2. Если не нашли в медицинских источниках, ищем в своей базе знаний
        await processing_msg.edit_text("🗂️ Ищу в накопленной базе знаний...")
        kb_context = search_knowledge_base(question)
        if kb_context:
            await processing_msg.edit_text("💡 Найдено в базе знаний. Генерирую ответ...")
            answer, provider, metadata = await generate_answer_with_failover(question, kb_context + test_context,
                                                                             history, profile, user_id)
            source = "накопленной базы знаний"
        else:
            # 3. Если нигде не нашли, ищем в интернете
            await processing_msg.edit_text("🌐 Ищу дополнительную информацию в интернете...")
            web_context = await search_web(f"{question} медицина здоровье")
            answer, provider, metadata = await generate_answer_with_failover(question, web_context + test_context,
                                                                             history, profile, user_id)
            source = "интернета"

    await processing_msg.delete()
    history.append({"role": "assistant", "content": answer})

    await message.answer(f"{escape_html(answer)}\n\n📖 <b>Источник:</b> {escape_html(source)}", parse_mode="HTML")
    await message.answer("❓ Помог ли вам мой ответ?", reply_markup=get_feedback_keyboard())

    await state.set_state(DoctorStates.waiting_for_feedback)
    await state.update_data(
        question=question,
        answer=answer,
        source=source,
        provider=provider,
        metadata=metadata,
        attempts=0,
        user_id=user_id,
        history=history
    )

    scheduler.add_job(
        send_reminder,
        "date",
        run_date=datetime.now() + timedelta(hours=1),
        args=[chat_id],
        id=f"reminder_{chat_id}"
    )


# Обработчик кнопок обратной связи
@dp.callback_query(F.data.in_(["feedback_yes", "feedback_no", "search_more"]))
async def handle_feedback_callback(callback: types.CallbackQuery, state: FSMContext):
    data = await state.get_data()
    question = data["question"]
    answer = data["answer"]
    source = data["source"]
    provider = data.get("provider", "")
    metadata = data.get("metadata", {})
    attempts = data.get("attempts", 0)
    user_id = data.get("user_id", callback.from_user.id)
    history = data.get("history", [])
    chat_id = callback.message.chat.id

    if callback.data == "feedback_yes":
        # Сохраняем успешный ответ с цепочкой размышлений
        await save_successful_response(user_id, question, answer, provider, metadata, history)

        if source != "авторитетных медицинских источников":
            save_to_knowledge_base(question, answer, source)

        save_user_feedback(user_id, question, True)
        await callback.message.edit_text(
            "✅ Отлично! Я рад(а), что смог(ла) помочь.\n"
            "Если у вас появятся еще вопросы — обращайтесь! 😊\n\n"
            "⚠️ Помните, что для точной диагностики и лечения необходима консультация врача.",
            reply_markup=get_main_keyboard()
        )
        await clear_conversation_state(state, chat_id)
    elif callback.data == "feedback_no":
        if attempts < 2:
            await callback.message.edit_text(
                "😔 Понимаю, что ответ не помог. Что вы хотите сделать дальше?",
                reply_markup=get_clarification_keyboard()
            )
            await state.update_data(attempts=attempts + 1)
        else:
            save_user_feedback(user_id, question, False)
            await callback.message.edit_text(
                "😔 К сожалению, я не смог(ла) найти достаточно информации по вашему вопросу.\n\n"
                "Рекомендую:\n"
                "• 🏥 Обратиться к врачу для очной консультации\n"
                "• 🔍 Попробовать поискать в надежных медицинских источниках\n"
                "• 📊 Загрузить анализы для более точного анализа",
                reply_markup=get_main_keyboard()
            )
            await clear_conversation_state(state, chat_id)
    elif callback.data == "search_more":
        await callback.message.edit_text("🔍 Ищу дополнительную информацию...")
        profile = get_patient_profile(user_id)
        web_context = await search_web(f"{question} медицина диагноз лечение")
        new_answer, new_provider, new_metadata = await generate_answer_with_failover(question, web_context, history,
                                                                                     profile, user_id)
        history.append({"role": "assistant", "content": new_answer})
        await state.update_data(history=history)
        await callback.message.edit_text(
            f"{escape_html(new_answer)}\n\n📖 <b>Источник:</b> дополнительный поиск в интернете",
            parse_mode="HTML"
        )
        await bot.send_message(
            chat_id,
            "❓ Помог ли вам этот новый ответ?",
            reply_markup=get_feedback_keyboard()
        )
        await state.update_data(
            answer=new_answer,
            provider=new_provider,
            metadata=new_metadata,
            source="интернета (дополнительный поиск)",
            attempts=attempts + 1
        )


# Обработчик создания профиля на основе извлеченных данных
@dp.callback_query(F.data.in_(["use_extracted_data", "create_anonymous_profile"]))
async def handle_profile_creation_callback(callback: types.CallbackQuery, state: FSMContext):
    data = await state.get_data()
    patient_data = data.get("extracted_patient_data", {})
    analysis_result = data.get("analysis_result", "")
    
    if callback.data == "use_extracted_data":
        # Используем извлеченные данные
        name = patient_data.get("name", "аноним")
        age = patient_data.get("age")
        gender = patient_data.get("gender")
        
        # Создаем профиль
        if create_patient_profile(callback.from_user.id, name, age, gender):
            await callback.message.edit_text(
                f"✅ Профиль успешно создан!\n\n"
                f"👤 <b>Ваш профиль:</b>\n"
                f"📝 Имя: {name}\n"
                f"🎂 Возраст: {age if age else 'не указан'}\n"
                f"⚧️ Пол: {gender if gender else 'не указан'}\n\n"
                f"📊 <b>Результат анализа:</b>\n\n{analysis_result}\n\n"
                f"⚠️ Помните, что это автоматический анализ, и он не заменяет консультацию специалиста.",
                parse_mode="HTML"
            )
        else:
            await callback.message.edit_text("😔 Не удалось создать профиль. Пожалуйста, попробуйте еще раз.")
    else:
        # Создаем анонимный профиль
        create_patient_profile(callback.from_user.id, "аноним", None, None)
        await callback.message.edit_text(
            "✅ Создан анонимный профиль.\n\n"
            f"📊 <b>Результат анализа:</b>\n\n{analysis_result}\n\n"
            f"⚠️ Помните, что это автоматический анализ, и он не заменяет консультацию специалиста.",
            parse_mode="HTML"
        )
    
    await state.clear()

# Обработчик создания профиля на основе извлеченных данных из PDF
@dp.callback_query(F.data.in_(["use_extracted_data_pdf", "create_anonymous_profile_pdf"]))
async def handle_pdf_profile_creation_callback(callback: types.CallbackQuery, state: FSMContext):
    data = await state.get_data()
    patient_data = data.get("extracted_patient_data", {})
    pdf_text = data.get("pdf_text", "")
    test_results = data.get("test_results", [])
    
    if callback.data == "use_extracted_data_pdf":
        # Используем извлеченные данные
        name = patient_data.get("name", "аноним")
        age = patient_data.get("age")
        gender = patient_data.get("gender")
        
        # Создаем профиль
        if create_patient_profile(callback.from_user.id, name, age, gender):
            await callback.message.edit_text(
                f"✅ Профиль успешно создан!\n\n"
                f"👤 <b>Ваш профиль:</b>\n"
                f"📝 Имя: {name}\n"
                f"🎂 Возраст: {age if age else 'не указан'}\n"
                f"⚧️ Пол: {gender if gender else 'не указан'}\n\n"
                "🔍 Хотите, чтобы я проанализировал(а) ваши анализы?",
                reply_markup=InlineKeyboardBuilder().add(
                    types.InlineKeyboardButton(
                        text="✅ Да, проанализировать",
                        callback_data="analyze_pdf"
                    )
                ).as_markup()
            )
            # Сохраняем данные для анализа
            await state.set_state(DoctorStates.waiting_for_clarification)
            await state.update_data(pdf_text=pdf_text)
        else:
            await callback.message.edit_text("😔 Не удалось создать профиль. Пожалуйста, попробуйте еще раз.")
    else:
        # Создаем анонимный профиль
        create_patient_profile(callback.from_user.id, "аноним", None, None)
        await callback.message.edit_text(
            "✅ Создан анонимный профиль.\n\n"
            "🔍 Хотите, чтобы я проанализировал(а) ваши анализы?",
            reply_markup=InlineKeyboardBuilder().add(
                types.InlineKeyboardButton(
                    text="✅ Да, проанализировать",
                    callback_data="analyze_pdf"
                )
            ).as_markup()
        )
        # Сохраняем данные для анализа
        await state.set_state(DoctorStates.waiting_for_clarification)
        await state.update_data(pdf_text=pdf_text)


# Обработчик кнопок уточнения
@dp.callback_query(F.data.in_(
    ["clarify_question", "upload_tests", "try_again", "analyze_pdf", "create_extracted_profile", "manual_profile"]))
async def handle_clarification_callback(callback: types.CallbackQuery, state: FSMContext):
    if callback.data == "clarify_question":
        await callback.message.edit_text(
            "🔄 Пожалуйста, уточните ваш вопрос или опишите симптомы более подробно."
        )
        await state.set_state(DoctorStates.waiting_for_clarification)
    elif callback.data == "upload_tests":
        await callback.message.edit_text(
            "📊 Пожалуйста, загрузите PDF файл с вашими анализами или отправьте фото медицинского документа."
        )
        await state.set_state(DoctorStates.waiting_for_file)
    elif callback.data == "try_again":
        data = await state.get_data()
        question = data["question"]
        history = data.get("history", [])
        profile = get_patient_profile(callback.from_user.id)

        await callback.message.edit_text("🔄 Пробую найти другой ответ...")
        web_context = await search_web(f"{question} медицина здоровье лечение")
        new_answer, new_provider, new_metadata = await generate_answer_with_failover(question, web_context, history,
                                                                                     profile, callback.from_user.id)
        history.append({"role": "assistant", "content": new_answer})
        await state.update_data(history=history)
        await callback.message.edit_text(
            f"{escape_html(new_answer)}\n\n📖 <b>Источник:</b> дополнительный поиск в интернете",
            parse_mode="HTML",
            reply_markup=get_feedback_keyboard()
        )
        await state.update_data(
            answer=new_answer,
            provider=new_provider,
            metadata=new_metadata,
            source="интернета"
        )
        await state.set_state(DoctorStates.waiting_for_feedback)
    elif callback.data == "analyze_pdf":
        data = await state.get_data()
        pdf_text = data.get("pdf_text", "")
        if pdf_text:
            await callback.message.edit_text("📊 Анализирую результаты анализов...")
            profile = get_patient_profile(callback.from_user.id)

            # Используем агента для анализа
            analysis_result = await test_agent.get_test_summary(callback.from_user.id)
            if analysis_result:
                save_medical_record(
                    user_id=callback.from_user.id,
                    record_type="analysis_result",
                    content=analysis_result,
                    source="Анализ PDF файла"
                )
                await callback.message.edit_text(
                    f"📊 <b>Результат анализа:</b>\n\n{analysis_result}\n\n"
                    f"⚠️ Помните, что это автоматический анализ, и он не заменяет консультацию специалиста.",
                    parse_mode="HTML",
                    reply_markup=get_main_keyboard()
                )
                await state.clear()
            else:
                await callback.message.edit_text(
                    "😔 Не удалось проанализировать результаты анализов. Пожалуйста, попробуйте еще раз."
                )
        else:
            await callback.message.edit_text(
                "😔 Не удалось найти данные для анализа. Пожалуйста, загрузите PDF файл с анализами снова."
            )
            await state.set_state(DoctorStates.waiting_for_file)
    elif callback.data == "create_extracted_profile":
        data = await state.get_data()
        patient_data = data.get("extracted_patient_data", {})
        if patient_data and (patient_data.get("name") or patient_data.get("age") or patient_data.get("gender")):
            missing_data = []
            if not patient_data.get("name"):
                missing_data.append("имя")
            if not patient_data.get("age"):
                missing_data.append("возраст")
            if not patient_data.get("gender"):
                missing_data.append("пол")

            if missing_data:
                await callback.message.edit_text(
                    f"📝 Для создания профиля не хватает следующих данных: {', '.join(missing_data)}.\n\n"
                    f"Пожалуйста, отправьте недостающую информацию в формате:\n"
                    f"<b>Имя: [ваше имя]</b>\n"
                    f"<b>Возраст: [ваш возраст]</b>\n"
                    f"<b>Пол: [М/Ж]</b>",
                    parse_mode="HTML"
                )
                await state.set_state(DoctorStates.waiting_for_patient_id)
                await state.update_data(extracted_patient_data=patient_data)
            else:
                if create_patient_profile(callback.from_user.id, patient_data['name'], patient_data['age'],
                                          patient_data['gender']):
                    await callback.message.edit_text(
                        f"✅ Профиль успешно создан!\n\n"
                        f"👤 <b>Ваш профиль:</b>\n"
                        f"📝 Имя: {patient_data['name']}\n"
                        f"🎂 Возраст: {patient_data['age']}\n"
                        f"⚧️ Пол: {'Мужской' if patient_data['gender'] == 'М' else 'Женский'}\n\n"
                        f"Теперь вы можете задавать медицинские вопросы и загружать анализы.",
                        parse_mode="HTML",
                        reply_markup=get_main_keyboard()
                    )

                    pdf_text = data.get("pdf_text", "")
                    if pdf_text:
                        await bot.send_message(
                            callback.message.chat.id,
                            "🔍 Хотите, чтобы я проанализировал(а) ваши анализы?",
                            reply_markup=InlineKeyboardBuilder().add(
                                types.InlineKeyboardButton(
                                    text="✅ Да, проанализировать",
                                    callback_data="analyze_pdf"
                                )
                            ).as_markup()
                        )
                        await state.set_state(DoctorStates.waiting_for_clarification)
                        await state.update_data(pdf_text=pdf_text)

                    await state.clear()
                else:
                    await callback.message.edit_text(
                        "😔 Не удалось создать профиль. Пожалуйста, попробуйте ввести данные вручную с помощью команды /profile.")
        else:
            await callback.message.edit_text(
                "😔 Не удалось извлечь данные пациента. Пожалуйста, создайте профиль вручную с помощью команды /profile.")
    elif callback.data == "manual_profile":
        await callback.message.edit_text(
            "📝 Для создания профиля пациента, пожалуйста, предоставьте следующую информацию:\n\n"
            "1. Ваше имя\n"
            "2. Возраст\n"
            "3. Пол (М/Ж)\n\n"
            "Пожалуйста, отправьте информацию в формате:\n"
            "<b>Имя: [ваше имя]</b>\n"
            "<b>Возраст: [ваш возраст]</b>\n"
            "<b>Пол: [М/Ж]</b>",
            parse_mode="HTML"
        )
        await state.set_state(DoctorStates.waiting_for_patient_id)


# Обработчик кнопок главного меню
@dp.callback_query(F.data.in_(["my_tests", "my_history", "create_profile"]))
async def handle_main_menu_callback(callback: types.CallbackQuery, state: FSMContext):
    user_id = callback.from_user.id

    if callback.data == "my_tests":
        tests = get_patient_tests(user_id)
        if tests:
            tests_text = "📊 <b>Ваши анализы:</b>\n\n"
            for test in tests[:10]:
                status = "⚠️" if test.get('is_abnormal') else "✅"
                tests_text += f"{status} {test['test_name']}: {test['value']} {test['unit'] or ''} (норма: {test['reference_range'] or 'не указана'}) от {test['test_date'] or 'дата не указана'}\n"
                if test.get('notes'):
                    tests_text += f"   💬 {test['notes']}\n"
                tests_text += "\n"
            await callback.message.edit_text(
                tests_text,
                parse_mode="HTML",
                reply_markup=get_main_keyboard()
            )
        else:
            await callback.message.edit_text(
                "📊 У вас пока нет загруженных анализов.\n\n"
                "Вы можете загрузить PDF файл с анализами или отправить фото медицинского документа.",
                reply_markup=get_main_keyboard()
            )
    elif callback.data == "my_history":
        records = get_medical_records(user_id)
        if records:
            history_text = "📝 <b>Ваша медицинская история:</b>\n\n"
            for record in records[:5]:
                record_type = record.get("record_type", "запись")
                history_text += f"📅 {record['created_at'][:10]} ({record_type}): {record['content'][:100]}...\n\n"
            await callback.message.edit_text(
                history_text,
                parse_mode="HTML",
                reply_markup=get_main_keyboard()
            )
        else:
            await callback.message.edit_text(
                "📝 У вас пока нет медицинской истории.\n\n"
                "Она будет формироваться по мере ваших обращений и загрузки анализов.",
                reply_markup=get_main_keyboard()
            )
    elif callback.data == "create_profile":
        profile = get_patient_profile(user_id)
        if profile:
            await callback.message.edit_text(
                f"👤 <b>Ваш профиль:</b>\n\n"
                f"🆔 ID: {profile['id']}\n"
                f"📝 Имя: {profile['name']}\n"
                f"🎂 Возраст: {profile['age']}\n"
                f"⚧️ Пол: {profile['gender']}\n"
                f"📅 Создан: {profile['created_at'][:10]}",
                parse_mode="HTML",
                reply_markup=get_main_keyboard()
            )
        else:
            await callback.message.edit_text(
                "📝 Для создания профиля пациента, пожалуйста, предоставьте следующую информацию:\n\n"
                "1. Ваше имя\n"
                "2. Возраст\n"
                "3. Пол (М/Ж)\n\n"
                "Пожалуйста, отправьте информацию в формате:\n"
                "<b>Имя: [ваше имя]</b>\n"
                "<b>Возраст: [ваш возраст]</b>\n"
                "<b>Пол: [М/Ж]</b>",
                parse_mode="HTML"
            )
            await state.set_state(DoctorStates.waiting_for_patient_id)


# Обработчик уточненного вопроса
@dp.message(DoctorStates.waiting_for_clarification)
async def handle_clarification(message: types.Message, state: FSMContext):
    data = await state.get_data()
    history = data.get("history", [])
    history.append({"role": "user", "content": message.text})
    await state.update_data(history=history)
    await state.clear()
    await handle_message(message, state)


# Обработчик загрузки файла в состоянии ожидания
@dp.message(DoctorStates.waiting_for_file)
async def handle_file_upload(message: types.Message, state: FSMContext):
    if message.document:
        await handle_document(message, state)
    elif message.photo:
        await handle_photo(message, state)
    else:
        await message.answer("😔 Пожалуйста, загрузите PDF файл с анализами или отправьте фото медицинского документа.")


# Функция для отложенного напоминания
async def send_reminder(chat_id: int):
    try:
        await bot.send_message(
            chat_id,
            "🔔 Напоминаю: помог ли вам мой предыдущий ответ?",
            reply_markup=get_feedback_keyboard()
        )
    except Exception as e:
        logging.error(f"Ошибка при отправке напоминания: {e}")


# Планировщик для отложенных напоминаний и сброса токенов
@dp.startup()
async def on_startup():
    scheduler.start()

    # Добавляем задачу для ежедневного сброса счетчиков токенов в полночь
    scheduler.add_job(
        reset_token_usage,
        "cron",
        hour=0,
        minute=0,
        id="reset_token_usage"
    )


@dp.shutdown()
async def on_shutdown():
    scheduler.shutdown()


# Запуск бота
async def main():
    await dp.start_polling(bot)


if __name__ == "__main__":
    asyncio.run(main())<|MERGE_RESOLUTION|>--- conflicted
+++ resolved
@@ -1252,30 +1252,14 @@
 # Обработчик изображений
 @dp.message(F.photo)
 async def handle_photo(message: types.Message, state: FSMContext):
-<<<<<<< HEAD
-=======
-    profile = get_patient_profile(message.from_user.id)
-    if not profile:
-        await message.answer(
-            "😔 Для загрузки изображений необходимо создать профиль пациента.\n"
-            "Используйте команду /profile для создания профиля."
-        )
-        return
-
->>>>>>> 23cb0e92
     file_id = message.photo[-1].file_id
     file_info = await bot.get_file(file_id)
     file_path = file_info.file_path
     file_url = f"https://api.telegram.org/file/bot{os.getenv('TELEGRAM_BOT_TOKEN')}/{file_path}"
     processing_msg = await message.answer("🔍 Анализирую изображение...")
-<<<<<<< HEAD
     
     # Анализируем изображение для извлечения текста
     analysis_result = await analyze_image(file_url, "Извлеки все медицинские данные и информацию о пациенте с этого изображения. Верни текст с анализами и данными пациента.")
-=======
-    analysis_result = await analyze_image(file_url, "Что показано на этом медицинском изображении? Опиши подробно.")
-
->>>>>>> 23cb0e92
     await processing_msg.edit_text("✅ Изображение успешно проанализировано.")
     
     # Сохраняем в медицинские записи
